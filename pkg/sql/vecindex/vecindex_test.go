--- conflicted
+++ resolved
@@ -139,7 +139,26 @@
 		}
 	}
 	wait.Wait()
-<<<<<<< HEAD
+
+	logProgress()
+}
+
+// Insert block of vectors within the scope of a transaction.
+func insertVectors(t *testing.T, runner *sqlutils.SQLRunner, startId int, vectors vector.Set) {
+	var valuesClause strings.Builder
+	args := make([]any, vectors.Count*2)
+	for i := range vectors.Count {
+		if i > 0 {
+			valuesClause.WriteString(", ")
+		}
+		valuesClause.WriteString(fmt.Sprintf("($%d, $%d)", i*2+1, i*2+2))
+		args[i*2] = startId + i
+		args[i*2+1] = vectors.At(i).String()
+	}
+
+	// Execute the batch insert.
+	query := fmt.Sprintf("INSERT INTO t (id, v) VALUES %s", valuesClause.String())
+	runner.Exec(t, query, args...)
 }
 
 // TestVecindexDeletion tests that rows can be properly deleted from a vector index.
@@ -218,26 +237,4 @@
 	if count != 0 {
 		t.Errorf("expected 0 rows after all deletions, got %d", count)
 	}
-=======
-
-	logProgress()
-}
-
-// Insert block of vectors within the scope of a transaction.
-func insertVectors(t *testing.T, runner *sqlutils.SQLRunner, startId int, vectors vector.Set) {
-	var valuesClause strings.Builder
-	args := make([]any, vectors.Count*2)
-	for i := range vectors.Count {
-		if i > 0 {
-			valuesClause.WriteString(", ")
-		}
-		valuesClause.WriteString(fmt.Sprintf("($%d, $%d)", i*2+1, i*2+2))
-		args[i*2] = startId + i
-		args[i*2+1] = vectors.At(i).String()
-	}
-
-	// Execute the batch insert.
-	query := fmt.Sprintf("INSERT INTO t (id, v) VALUES %s", valuesClause.String())
-	runner.Exec(t, query, args...)
->>>>>>> b6d1392e
 }